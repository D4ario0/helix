--- conflicted
+++ resolved
@@ -46,12 +46,8 @@
 };
 use helix_view::{
     document::{FormatterError, Mode, SCRATCH_BUFFER_NAME},
-<<<<<<< HEAD
     editor::{Action, RelativePosition},
-=======
-    editor::Action,
     icons::ICONS,
->>>>>>> cb37a8f5
     info::Info,
     input::KeyEvent,
     keyboard::KeyCode,
